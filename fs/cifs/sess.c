/*
 *   fs/cifs/sess.c
 *
 *   SMB/CIFS session setup handling routines
 *
 *   Copyright (c) International Business Machines  Corp., 2006, 2007
 *   Author(s): Steve French (sfrench@us.ibm.com)
 *
 *   This library is free software; you can redistribute it and/or modify
 *   it under the terms of the GNU Lesser General Public License as published
 *   by the Free Software Foundation; either version 2.1 of the License, or
 *   (at your option) any later version.
 *
 *   This library is distributed in the hope that it will be useful,
 *   but WITHOUT ANY WARRANTY; without even the implied warranty of
 *   MERCHANTABILITY or FITNESS FOR A PARTICULAR PURPOSE.  See
 *   the GNU Lesser General Public License for more details.
 *
 *   You should have received a copy of the GNU Lesser General Public License
 *   along with this library; if not, write to the Free Software
 *   Foundation, Inc., 59 Temple Place, Suite 330, Boston, MA 02111-1307 USA
 */

#include "cifspdu.h"
#include "cifsglob.h"
#include "cifsproto.h"
#include "cifs_unicode.h"
#include "cifs_debug.h"
#include "ntlmssp.h"
#include "nterr.h"
#include <linux/utsname.h>
#include "cifs_spnego.h"

extern void SMBNTencrypt(unsigned char *passwd, unsigned char *c8,
			 unsigned char *p24);

/* Checks if this is the first smb session to be reconnected after
   the socket has been reestablished (so we know whether to use vc 0).
   Called while holding the cifs_tcp_ses_lock, so do not block */
static bool is_first_ses_reconnect(struct cifsSesInfo *ses)
{
	struct list_head *tmp;
	struct cifsSesInfo *tmp_ses;

	list_for_each(tmp, &ses->server->smb_ses_list) {
		tmp_ses = list_entry(tmp, struct cifsSesInfo,
				     smb_ses_list);
		if (tmp_ses->need_reconnect == false)
			return false;
	}
	/* could not find a session that was already connected,
	   this must be the first one we are reconnecting */
	return true;
}

/*
 *	vc number 0 is treated specially by some servers, and should be the
 *      first one we request.  After that we can use vcnumbers up to maxvcs,
 *	one for each smb session (some Windows versions set maxvcs incorrectly
 *	so maxvc=1 can be ignored).  If we have too many vcs, we can reuse
 *	any vc but zero (some servers reset the connection on vcnum zero)
 *
 */
static __le16 get_next_vcnum(struct cifsSesInfo *ses)
{
	__u16 vcnum = 0;
	struct list_head *tmp;
	struct cifsSesInfo *tmp_ses;
	__u16 max_vcs = ses->server->max_vcs;
	__u16 i;
	int free_vc_found = 0;

	/* Quoting the MS-SMB specification: "Windows-based SMB servers set this
	field to one but do not enforce this limit, which allows an SMB client
	to establish more virtual circuits than allowed by this value ... but
	other server implementations can enforce this limit." */
	if (max_vcs < 2)
		max_vcs = 0xFFFF;

	write_lock(&cifs_tcp_ses_lock);
	if ((ses->need_reconnect) && is_first_ses_reconnect(ses))
			goto get_vc_num_exit;  /* vcnum will be zero */
	for (i = ses->server->srv_count - 1; i < max_vcs; i++) {
		if (i == 0) /* this is the only connection, use vc 0 */
			break;

		free_vc_found = 1;

		list_for_each(tmp, &ses->server->smb_ses_list) {
			tmp_ses = list_entry(tmp, struct cifsSesInfo,
					     smb_ses_list);
			if (tmp_ses->vcnum == i) {
				free_vc_found = 0;
				break; /* found duplicate, try next vcnum */
			}
		}
		if (free_vc_found)
			break; /* we found a vcnumber that will work - use it */
	}

	if (i == 0)
		vcnum = 0; /* for most common case, ie if one smb session, use
			      vc zero.  Also for case when no free vcnum, zero
			      is safest to send (some clients only send zero) */
	else if (free_vc_found == 0)
		vcnum = 1;  /* we can not reuse vc=0 safely, since some servers
				reset all uids on that, but 1 is ok. */
	else
		vcnum = i;
	ses->vcnum = vcnum;
get_vc_num_exit:
	write_unlock(&cifs_tcp_ses_lock);

	return le16_to_cpu(vcnum);
}

static __u32 cifs_ssetup_hdr(struct cifsSesInfo *ses, SESSION_SETUP_ANDX *pSMB)
{
	__u32 capabilities = 0;

	/* init fields common to all four types of SessSetup */
	/* Note that offsets for first seven fields in req struct are same  */
	/*	in CIFS Specs so does not matter which of 3 forms of struct */
	/*	that we use in next few lines                               */
	/* Note that header is initialized to zero in header_assemble */
	pSMB->req.AndXCommand = 0xFF;
	pSMB->req.MaxBufferSize = cpu_to_le16(ses->server->maxBuf);
	pSMB->req.MaxMpxCount = cpu_to_le16(ses->server->maxReq);
	pSMB->req.VcNumber = get_next_vcnum(ses);

	/* Now no need to set SMBFLG_CASELESS or obsolete CANONICAL PATH */

	/* BB verify whether signing required on neg or just on auth frame
	   (and NTLM case) */

	capabilities = CAP_LARGE_FILES | CAP_NT_SMBS | CAP_LEVEL_II_OPLOCKS |
			CAP_LARGE_WRITE_X | CAP_LARGE_READ_X;

	if (ses->server->secMode &
	    (SECMODE_SIGN_REQUIRED | SECMODE_SIGN_ENABLED))
		pSMB->req.hdr.Flags2 |= SMBFLG2_SECURITY_SIGNATURE;

	if (ses->capabilities & CAP_UNICODE) {
		pSMB->req.hdr.Flags2 |= SMBFLG2_UNICODE;
		capabilities |= CAP_UNICODE;
	}
	if (ses->capabilities & CAP_STATUS32) {
		pSMB->req.hdr.Flags2 |= SMBFLG2_ERR_STATUS;
		capabilities |= CAP_STATUS32;
	}
	if (ses->capabilities & CAP_DFS) {
		pSMB->req.hdr.Flags2 |= SMBFLG2_DFS;
		capabilities |= CAP_DFS;
	}
	if (ses->capabilities & CAP_UNIX)
		capabilities |= CAP_UNIX;

	return capabilities;
}

static void
unicode_oslm_strings(char **pbcc_area, const struct nls_table *nls_cp)
{
	char *bcc_ptr = *pbcc_area;
	int bytes_ret = 0;

	/* Copy OS version */
	bytes_ret = cifs_strtoUCS((__le16 *)bcc_ptr, "Linux version ", 32,
				  nls_cp);
	bcc_ptr += 2 * bytes_ret;
	bytes_ret = cifs_strtoUCS((__le16 *) bcc_ptr, init_utsname()->release,
				  32, nls_cp);
	bcc_ptr += 2 * bytes_ret;
	bcc_ptr += 2; /* trailing null */

	bytes_ret = cifs_strtoUCS((__le16 *) bcc_ptr, CIFS_NETWORK_OPSYS,
				  32, nls_cp);
	bcc_ptr += 2 * bytes_ret;
	bcc_ptr += 2; /* trailing null */

	*pbcc_area = bcc_ptr;
}

static void unicode_domain_string(char **pbcc_area, struct cifsSesInfo *ses,
				   const struct nls_table *nls_cp)
{
	char *bcc_ptr = *pbcc_area;
	int bytes_ret = 0;

	/* copy domain */
	if (ses->domainName == NULL) {
		/* Sending null domain better than using a bogus domain name (as
		we did briefly in 2.6.18) since server will use its default */
		*bcc_ptr = 0;
		*(bcc_ptr+1) = 0;
		bytes_ret = 0;
	} else
		bytes_ret = cifs_strtoUCS((__le16 *) bcc_ptr, ses->domainName,
					  256, nls_cp);
	bcc_ptr += 2 * bytes_ret;
	bcc_ptr += 2;  /* account for null terminator */

	*pbcc_area = bcc_ptr;
}


static void unicode_ssetup_strings(char **pbcc_area, struct cifsSesInfo *ses,
				   const struct nls_table *nls_cp)
{
	char *bcc_ptr = *pbcc_area;
	int bytes_ret = 0;

	/* BB FIXME add check that strings total less
	than 335 or will need to send them as arrays */

	/* unicode strings, must be word aligned before the call */
/*	if ((long) bcc_ptr % 2)	{
		*bcc_ptr = 0;
		bcc_ptr++;
	} */
	/* copy user */
	if (ses->userName == NULL) {
		/* null user mount */
		*bcc_ptr = 0;
		*(bcc_ptr+1) = 0;
	} else { /* 300 should be long enough for any conceivable user name */
		bytes_ret = cifs_strtoUCS((__le16 *) bcc_ptr, ses->userName,
					  300, nls_cp);
	}
	bcc_ptr += 2 * bytes_ret;
	bcc_ptr += 2; /* account for null termination */

	unicode_domain_string(&bcc_ptr, ses, nls_cp);
	unicode_oslm_strings(&bcc_ptr, nls_cp);

	*pbcc_area = bcc_ptr;
}

static void ascii_ssetup_strings(char **pbcc_area, struct cifsSesInfo *ses,
				 const struct nls_table *nls_cp)
{
	char *bcc_ptr = *pbcc_area;

	/* copy user */
	/* BB what about null user mounts - check that we do this BB */
	/* copy user */
	if (ses->userName == NULL) {
		/* BB what about null user mounts - check that we do this BB */
	} else { /* 300 should be long enough for any conceivable user name */
		strncpy(bcc_ptr, ses->userName, 300);
	}
	/* BB improve check for overflow */
	bcc_ptr += strnlen(ses->userName, 300);
	*bcc_ptr = 0;
	bcc_ptr++; /* account for null termination */

	/* copy domain */

	if (ses->domainName != NULL) {
		strncpy(bcc_ptr, ses->domainName, 256);
		bcc_ptr += strnlen(ses->domainName, 256);
	} /* else we will send a null domain name
	     so the server will default to its own domain */
	*bcc_ptr = 0;
	bcc_ptr++;

	/* BB check for overflow here */

	strcpy(bcc_ptr, "Linux version ");
	bcc_ptr += strlen("Linux version ");
	strcpy(bcc_ptr, init_utsname()->release);
	bcc_ptr += strlen(init_utsname()->release) + 1;

	strcpy(bcc_ptr, CIFS_NETWORK_OPSYS);
	bcc_ptr += strlen(CIFS_NETWORK_OPSYS) + 1;

	*pbcc_area = bcc_ptr;
}

static int decode_unicode_ssetup(char **pbcc_area, int bleft,
				 struct cifsSesInfo *ses,
				 const struct nls_table *nls_cp)
{
	int rc = 0;
	int words_left, len;
	char *data = *pbcc_area;

	cFYI(1, ("bleft %d", bleft));

	/*
	 * Windows servers do not always double null terminate their final
	 * Unicode string. Check to see if there are an uneven number of bytes
	 * left. If so, then add an extra NULL pad byte to the end of the
	 * response.
	 *
	 * See section 2.7.2 in "Implementing CIFS" for details
	 */
	if (bleft % 2) {
		data[bleft] = 0;
		++bleft;
	}

	words_left = bleft / 2;

	/* save off server operating system */
	len = UniStrnlen((wchar_t *) data, words_left);

	if (len >= words_left)
		return rc;

	kfree(ses->serverOS);
	/* UTF-8 string will not grow more than four times as big as UCS-16 */
	ses->serverOS = kzalloc((4 * len) + 2 /* trailing null */, GFP_KERNEL);
<<<<<<< HEAD
	if (ses->serverOS != NULL)
=======
	if (ses->serverOS != NULL) {
>>>>>>> 6574612f
		cifs_strfromUCS_le(ses->serverOS, (__le16 *)data, len, nls_cp);
		cFYI(1, ("serverOS=%s", ses->serverOS));
	}
	data += 2 * (len + 1);
	words_left -= len + 1;

	/* save off server network operating system */
	len = UniStrnlen((wchar_t *) data, words_left);

	if (len >= words_left)
		return rc;

	kfree(ses->serverNOS);
	ses->serverNOS = kzalloc((4 * len) + 2 /* trailing null */, GFP_KERNEL);
	if (ses->serverNOS != NULL) {
		cifs_strfromUCS_le(ses->serverNOS, (__le16 *)data, len,
				   nls_cp);
		cFYI(1, ("serverNOS=%s", ses->serverNOS));
		if (strncmp(ses->serverNOS, "NT LAN Manager 4", 16) == 0) {
			cFYI(1, ("NT4 server"));
			ses->flags |= CIFS_SES_NT4;
		}
	}
	data += 2 * (len + 1);
	words_left -= len + 1;

	/* save off server domain */
	len = UniStrnlen((wchar_t *) data, words_left);

	if (len > words_left)
		return rc;

	kfree(ses->serverDomain);
	ses->serverDomain = kzalloc((4 * len) + 2, GFP_KERNEL);
	if (ses->serverDomain != NULL) {
		cifs_strfromUCS_le(ses->serverDomain, (__le16 *)data, len,
				   nls_cp);
		cFYI(1, ("serverDomain=%s", ses->serverDomain));
	}
	data += 2 * (len + 1);
	words_left -= len + 1;

	cFYI(1, ("words left: %d", words_left));

	return rc;
}

static int decode_ascii_ssetup(char **pbcc_area, int bleft,
			       struct cifsSesInfo *ses,
			       const struct nls_table *nls_cp)
{
	int rc = 0;
	int len;
	char *bcc_ptr = *pbcc_area;

	cFYI(1, ("decode sessetup ascii. bleft %d", bleft));

	len = strnlen(bcc_ptr, bleft);
	if (len >= bleft)
		return rc;

	kfree(ses->serverOS);

	ses->serverOS = kzalloc(len + 1, GFP_KERNEL);
	if (ses->serverOS)
		strncpy(ses->serverOS, bcc_ptr, len);
	if (strncmp(ses->serverOS, "OS/2", 4) == 0) {
			cFYI(1, ("OS/2 server"));
			ses->flags |= CIFS_SES_OS2;
	}

	bcc_ptr += len + 1;
	bleft -= len + 1;

	len = strnlen(bcc_ptr, bleft);
	if (len >= bleft)
		return rc;

	kfree(ses->serverNOS);

	ses->serverNOS = kzalloc(len + 1, GFP_KERNEL);
	if (ses->serverNOS)
		strncpy(ses->serverNOS, bcc_ptr, len);

	bcc_ptr += len + 1;
	bleft -= len + 1;

	len = strnlen(bcc_ptr, bleft);
	if (len > bleft)
		return rc;

	/* No domain field in LANMAN case. Domain is
	   returned by old servers in the SMB negprot response */
	/* BB For newer servers which do not support Unicode,
	   but thus do return domain here we could add parsing
	   for it later, but it is not very important */
	cFYI(1, ("ascii: bytes left %d", bleft));

	return rc;
}

int
CIFS_SessSetup(unsigned int xid, struct cifsSesInfo *ses, int first_time,
		const struct nls_table *nls_cp)
{
	int rc = 0;
	int wct;
	struct smb_hdr *smb_buf;
	char *bcc_ptr;
	char *str_area;
	SESSION_SETUP_ANDX *pSMB;
	__u32 capabilities;
	int count;
	int resp_buf_type;
	struct kvec iov[3];
	enum securityEnum type;
	__u16 action;
	int bytes_remaining;
	struct key *spnego_key = NULL;

	if (ses == NULL)
		return -EINVAL;

	type = ses->server->secType;

	cFYI(1, ("sess setup type %d", type));
	if (type == LANMAN) {
#ifndef CONFIG_CIFS_WEAK_PW_HASH
		/* LANMAN and plaintext are less secure and off by default.
		So we make this explicitly be turned on in kconfig (in the
		build) and turned on at runtime (changed from the default)
		in proc/fs/cifs or via mount parm.  Unfortunately this is
		needed for old Win (e.g. Win95), some obscure NAS and OS/2 */
		return -EOPNOTSUPP;
#endif
		wct = 10; /* lanman 2 style sessionsetup */
	} else if ((type == NTLM) || (type == NTLMv2)) {
		/* For NTLMv2 failures eventually may need to retry NTLM */
		wct = 13; /* old style NTLM sessionsetup */
	} else /* same size: negotiate or auth, NTLMSSP or extended security */
		wct = 12;

	rc = small_smb_init_no_tc(SMB_COM_SESSION_SETUP_ANDX, wct, ses,
			    (void **)&smb_buf);
	if (rc)
		return rc;

	pSMB = (SESSION_SETUP_ANDX *)smb_buf;

	capabilities = cifs_ssetup_hdr(ses, pSMB);

	/* we will send the SMB in three pieces:
	a fixed length beginning part, an optional
	SPNEGO blob (which can be zero length), and a
	last part which will include the strings
	and rest of bcc area. This allows us to avoid
	a large buffer 17K allocation */
	iov[0].iov_base = (char *)pSMB;
	iov[0].iov_len = smb_buf->smb_buf_length + 4;

	/* setting this here allows the code at the end of the function
	   to free the request buffer if there's an error */
	resp_buf_type = CIFS_SMALL_BUFFER;

	/* 2000 big enough to fit max user, domain, NOS name etc. */
	str_area = kmalloc(2000, GFP_KERNEL);
	if (str_area == NULL) {
		rc = -ENOMEM;
		goto ssetup_exit;
	}
	bcc_ptr = str_area;

	ses->flags &= ~CIFS_SES_LANMAN;

	iov[1].iov_base = NULL;
	iov[1].iov_len = 0;

	if (type == LANMAN) {
#ifdef CONFIG_CIFS_WEAK_PW_HASH
		char lnm_session_key[CIFS_SESS_KEY_SIZE];

		pSMB->req.hdr.Flags2 &= ~SMBFLG2_UNICODE;

		/* no capabilities flags in old lanman negotiation */

		pSMB->old_req.PasswordLength = cpu_to_le16(CIFS_SESS_KEY_SIZE);
		/* BB calculate hash with password */
		/* and copy into bcc */

		calc_lanman_hash(ses->password, ses->server->cryptKey,
				 ses->server->secMode & SECMODE_PW_ENCRYPT ?
					true : false, lnm_session_key);

		ses->flags |= CIFS_SES_LANMAN;
		memcpy(bcc_ptr, (char *)lnm_session_key, CIFS_SESS_KEY_SIZE);
		bcc_ptr += CIFS_SESS_KEY_SIZE;

		/* can not sign if LANMAN negotiated so no need
		to calculate signing key? but what if server
		changed to do higher than lanman dialect and
		we reconnected would we ever calc signing_key? */

		cFYI(1, ("Negotiating LANMAN setting up strings"));
		/* Unicode not allowed for LANMAN dialects */
		ascii_ssetup_strings(&bcc_ptr, ses, nls_cp);
#endif
	} else if (type == NTLM) {
		char ntlm_session_key[CIFS_SESS_KEY_SIZE];

		pSMB->req_no_secext.Capabilities = cpu_to_le32(capabilities);
		pSMB->req_no_secext.CaseInsensitivePasswordLength =
			cpu_to_le16(CIFS_SESS_KEY_SIZE);
		pSMB->req_no_secext.CaseSensitivePasswordLength =
			cpu_to_le16(CIFS_SESS_KEY_SIZE);

		/* calculate session key */
		SMBNTencrypt(ses->password, ses->server->cryptKey,
			     ntlm_session_key);

		if (first_time) /* should this be moved into common code
				  with similar ntlmv2 path? */
			cifs_calculate_mac_key(&ses->server->mac_signing_key,
				ntlm_session_key, ses->password);
		/* copy session key */

		memcpy(bcc_ptr, (char *)ntlm_session_key, CIFS_SESS_KEY_SIZE);
		bcc_ptr += CIFS_SESS_KEY_SIZE;
		memcpy(bcc_ptr, (char *)ntlm_session_key, CIFS_SESS_KEY_SIZE);
		bcc_ptr += CIFS_SESS_KEY_SIZE;
		if (ses->capabilities & CAP_UNICODE) {
			/* unicode strings must be word aligned */
			if (iov[0].iov_len % 2) {
				*bcc_ptr = 0;
				bcc_ptr++;
			}
			unicode_ssetup_strings(&bcc_ptr, ses, nls_cp);
		} else
			ascii_ssetup_strings(&bcc_ptr, ses, nls_cp);
	} else if (type == NTLMv2) {
		char *v2_sess_key =
			kmalloc(sizeof(struct ntlmv2_resp), GFP_KERNEL);

		/* BB FIXME change all users of v2_sess_key to
		   struct ntlmv2_resp */

		if (v2_sess_key == NULL) {
			rc = -ENOMEM;
			goto ssetup_exit;
		}

		pSMB->req_no_secext.Capabilities = cpu_to_le32(capabilities);

		/* LM2 password would be here if we supported it */
		pSMB->req_no_secext.CaseInsensitivePasswordLength = 0;
		/*	cpu_to_le16(LM2_SESS_KEY_SIZE); */

		pSMB->req_no_secext.CaseSensitivePasswordLength =
			cpu_to_le16(sizeof(struct ntlmv2_resp));

		/* calculate session key */
		setup_ntlmv2_rsp(ses, v2_sess_key, nls_cp);
		if (first_time) /* should this be moved into common code
				   with similar ntlmv2 path? */
		/*   cifs_calculate_ntlmv2_mac_key(ses->server->mac_signing_key,
				response BB FIXME, v2_sess_key); */

		/* copy session key */

	/*	memcpy(bcc_ptr, (char *)ntlm_session_key,LM2_SESS_KEY_SIZE);
		bcc_ptr += LM2_SESS_KEY_SIZE; */
		memcpy(bcc_ptr, (char *)v2_sess_key,
		       sizeof(struct ntlmv2_resp));
		bcc_ptr += sizeof(struct ntlmv2_resp);
		kfree(v2_sess_key);
		if (ses->capabilities & CAP_UNICODE) {
			if (iov[0].iov_len % 2) {
				*bcc_ptr = 0;
				bcc_ptr++;
			}
			unicode_ssetup_strings(&bcc_ptr, ses, nls_cp);
		} else
			ascii_ssetup_strings(&bcc_ptr, ses, nls_cp);
	} else if (type == Kerberos || type == MSKerberos) {
#ifdef CONFIG_CIFS_UPCALL
		struct cifs_spnego_msg *msg;
		spnego_key = cifs_get_spnego_key(ses);
		if (IS_ERR(spnego_key)) {
			rc = PTR_ERR(spnego_key);
			spnego_key = NULL;
			goto ssetup_exit;
		}

		msg = spnego_key->payload.data;
		/* check version field to make sure that cifs.upcall is
		   sending us a response in an expected form */
		if (msg->version != CIFS_SPNEGO_UPCALL_VERSION) {
			cERROR(1, ("incorrect version of cifs.upcall (expected"
				   " %d but got %d)",
				   CIFS_SPNEGO_UPCALL_VERSION, msg->version));
			rc = -EKEYREJECTED;
			goto ssetup_exit;
		}
		/* bail out if key is too long */
		if (msg->sesskey_len >
		    sizeof(ses->server->mac_signing_key.data.krb5)) {
			cERROR(1, ("Kerberos signing key too long (%u bytes)",
				msg->sesskey_len));
			rc = -EOVERFLOW;
			goto ssetup_exit;
		}
		if (first_time) {
			ses->server->mac_signing_key.len = msg->sesskey_len;
			memcpy(ses->server->mac_signing_key.data.krb5,
				msg->data, msg->sesskey_len);
		}
		pSMB->req.hdr.Flags2 |= SMBFLG2_EXT_SEC;
		capabilities |= CAP_EXTENDED_SECURITY;
		pSMB->req.Capabilities = cpu_to_le32(capabilities);
		iov[1].iov_base = msg->data + msg->sesskey_len;
		iov[1].iov_len = msg->secblob_len;
		pSMB->req.SecurityBlobLength = cpu_to_le16(iov[1].iov_len);

		if (ses->capabilities & CAP_UNICODE) {
			/* unicode strings must be word aligned */
			if ((iov[0].iov_len + iov[1].iov_len) % 2) {
				*bcc_ptr = 0;
				bcc_ptr++;
			}
			unicode_oslm_strings(&bcc_ptr, nls_cp);
			unicode_domain_string(&bcc_ptr, ses, nls_cp);
		} else
		/* BB: is this right? */
			ascii_ssetup_strings(&bcc_ptr, ses, nls_cp);
#else /* ! CONFIG_CIFS_UPCALL */
		cERROR(1, ("Kerberos negotiated but upcall support disabled!"));
		rc = -ENOSYS;
		goto ssetup_exit;
#endif /* CONFIG_CIFS_UPCALL */
	} else {
		cERROR(1, ("secType %d not supported!", type));
		rc = -ENOSYS;
		goto ssetup_exit;
	}

	iov[2].iov_base = str_area;
	iov[2].iov_len = (long) bcc_ptr - (long) str_area;

	count = iov[1].iov_len + iov[2].iov_len;
	smb_buf->smb_buf_length += count;

	BCC_LE(smb_buf) = cpu_to_le16(count);

	rc = SendReceive2(xid, ses, iov, 3 /* num_iovecs */, &resp_buf_type,
			  CIFS_STD_OP /* not long */ | CIFS_LOG_ERROR);
	/* SMB request buf freed in SendReceive2 */

	cFYI(1, ("ssetup rc from sendrecv2 is %d", rc));
	if (rc)
		goto ssetup_exit;

	pSMB = (SESSION_SETUP_ANDX *)iov[0].iov_base;
	smb_buf = (struct smb_hdr *)iov[0].iov_base;

	if ((smb_buf->WordCount != 3) && (smb_buf->WordCount != 4)) {
		rc = -EIO;
		cERROR(1, ("bad word count %d", smb_buf->WordCount));
		goto ssetup_exit;
	}
	action = le16_to_cpu(pSMB->resp.Action);
	if (action & GUEST_LOGIN)
		cFYI(1, ("Guest login")); /* BB mark SesInfo struct? */
	ses->Suid = smb_buf->Uid;   /* UID left in wire format (le) */
	cFYI(1, ("UID = %d ", ses->Suid));
	/* response can have either 3 or 4 word count - Samba sends 3 */
	/* and lanman response is 3 */
	bytes_remaining = BCC(smb_buf);
	bcc_ptr = pByteArea(smb_buf);

	if (smb_buf->WordCount == 4) {
		__u16 blob_len;
		blob_len = le16_to_cpu(pSMB->resp.SecurityBlobLength);
		bcc_ptr += blob_len;
		if (blob_len > bytes_remaining) {
			cERROR(1, ("bad security blob length %d", blob_len));
			rc = -EINVAL;
			goto ssetup_exit;
		}
		bytes_remaining -= blob_len;
	}

	/* BB check if Unicode and decode strings */
	if (smb_buf->Flags2 & SMBFLG2_UNICODE) {
		/* unicode string area must be word-aligned */
		if (((unsigned long) bcc_ptr - (unsigned long) smb_buf) % 2) {
			++bcc_ptr;
			--bytes_remaining;
		}
		rc = decode_unicode_ssetup(&bcc_ptr, bytes_remaining,
					   ses, nls_cp);
	} else {
		rc = decode_ascii_ssetup(&bcc_ptr, bytes_remaining,
					 ses, nls_cp);
	}

ssetup_exit:
	if (spnego_key) {
		key_revoke(spnego_key);
		key_put(spnego_key);
	}
	kfree(str_area);
	if (resp_buf_type == CIFS_SMALL_BUFFER) {
		cFYI(1, ("ssetup freeing small buf %p", iov[0].iov_base));
		cifs_small_buf_release(iov[0].iov_base);
	} else if (resp_buf_type == CIFS_LARGE_BUFFER)
		cifs_buf_release(iov[0].iov_base);

	return rc;
}<|MERGE_RESOLUTION|>--- conflicted
+++ resolved
@@ -311,11 +311,7 @@
 	kfree(ses->serverOS);
 	/* UTF-8 string will not grow more than four times as big as UCS-16 */
 	ses->serverOS = kzalloc((4 * len) + 2 /* trailing null */, GFP_KERNEL);
-<<<<<<< HEAD
-	if (ses->serverOS != NULL)
-=======
 	if (ses->serverOS != NULL) {
->>>>>>> 6574612f
 		cifs_strfromUCS_le(ses->serverOS, (__le16 *)data, len, nls_cp);
 		cFYI(1, ("serverOS=%s", ses->serverOS));
 	}
