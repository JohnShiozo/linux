--- conflicted
+++ resolved
@@ -40,10 +40,7 @@
 	spin_lock_init(&bus->reg_lock);
 	mutex_init(&bus->cmd_mutex);
 	mutex_init(&bus->lock);
-<<<<<<< HEAD
-=======
 	INIT_LIST_HEAD(&bus->hlink_list);
->>>>>>> 0ecfebd2
 	bus->irq = -1;
 	return 0;
 }
