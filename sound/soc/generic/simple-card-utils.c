--- conflicted
+++ resolved
@@ -196,15 +196,11 @@
 			simple_dai->sysclk = clk_get_rate(clk);
 	}
 
-<<<<<<< HEAD
-	dev_dbg(dev, "%s : sysclk = %d\n", name, simple_dai->sysclk);
-=======
 	if (of_property_read_bool(node, "system-clock-direction-out"))
 		simple_dai->clk_direction = SND_SOC_CLOCK_OUT;
 
 	dev_dbg(dev, "%s : sysclk = %d, direction %d\n", name,
 		simple_dai->sysclk, simple_dai->clk_direction);
->>>>>>> bb176f67
 
 	return 0;
 }
