/*
 * Runtime locking correctness validator
 *
 *  Copyright (C) 2006,2007 Red Hat, Inc., Ingo Molnar <mingo@redhat.com>
 *  Copyright (C) 2007 Red Hat, Inc., Peter Zijlstra <pzijlstr@redhat.com>
 *
 * see Documentation/lockdep-design.txt for more details.
 */
#ifndef __LINUX_LOCKDEP_H
#define __LINUX_LOCKDEP_H

struct task_struct;
struct lockdep_map;

/* for sysctl */
extern int prove_locking;
extern int lock_stat;

#ifdef CONFIG_LOCKDEP

#include <linux/linkage.h>
#include <linux/list.h>
#include <linux/debug_locks.h>
#include <linux/stacktrace.h>

/*
 * We'd rather not expose kernel/lockdep_states.h this wide, but we do need
 * the total number of states... :-(
 */
#define XXX_LOCK_USAGE_STATES		(1+3*4)

#define MAX_LOCKDEP_SUBCLASSES		8UL

/*
 * NR_LOCKDEP_CACHING_CLASSES ... Number of classes
 * cached in the instance of lockdep_map
 *
 * Currently main class (subclass == 0) and signle depth subclass
 * are cached in lockdep_map. This optimization is mainly targeting
 * on rq->lock. double_rq_lock() acquires this highly competitive with
 * single depth.
 */
#define NR_LOCKDEP_CACHING_CLASSES	2

/*
 * Lock-classes are keyed via unique addresses, by embedding the
 * lockclass-key into the kernel (or module) .data section. (For
 * static locks we use the lock address itself as the key.)
 */
struct lockdep_subclass_key {
	char __one_byte;
} __attribute__ ((__packed__));

struct lock_class_key {
	struct lockdep_subclass_key	subkeys[MAX_LOCKDEP_SUBCLASSES];
};

extern struct lock_class_key __lockdep_no_validate__;

#define LOCKSTAT_POINTS		4

/*
 * The lock-class itself:
 */
struct lock_class {
	/*
	 * class-hash:
	 */
	struct list_head		hash_entry;

	/*
	 * global list of all lock-classes:
	 */
	struct list_head		lock_entry;

	struct lockdep_subclass_key	*key;
	unsigned int			subclass;
	unsigned int			dep_gen_id;

	/*
	 * IRQ/softirq usage tracking bits:
	 */
	unsigned long			usage_mask;
	struct stack_trace		usage_traces[XXX_LOCK_USAGE_STATES];

	/*
	 * These fields represent a directed graph of lock dependencies,
	 * to every node we attach a list of "forward" and a list of
	 * "backward" graph nodes.
	 */
	struct list_head		locks_after, locks_before;

	/*
	 * Generation counter, when doing certain classes of graph walking,
	 * to ensure that we check one node only once:
	 */
	unsigned int			version;

	/*
	 * Statistics counter:
	 */
	unsigned long			ops;

	const char			*name;
	int				name_version;

#ifdef CONFIG_LOCK_STAT
	unsigned long			contention_point[LOCKSTAT_POINTS];
	unsigned long			contending_point[LOCKSTAT_POINTS];
#endif
};

#ifdef CONFIG_LOCK_STAT
struct lock_time {
	s64				min;
	s64				max;
	s64				total;
	unsigned long			nr;
};

enum bounce_type {
	bounce_acquired_write,
	bounce_acquired_read,
	bounce_contended_write,
	bounce_contended_read,
	nr_bounce_types,

	bounce_acquired = bounce_acquired_write,
	bounce_contended = bounce_contended_write,
};

struct lock_class_stats {
	unsigned long			contention_point[4];
	unsigned long			contending_point[4];
	struct lock_time		read_waittime;
	struct lock_time		write_waittime;
	struct lock_time		read_holdtime;
	struct lock_time		write_holdtime;
	unsigned long			bounces[nr_bounce_types];
};

struct lock_class_stats lock_stats(struct lock_class *class);
void clear_lock_stats(struct lock_class *class);
#endif

/*
 * Map the lock object (the lock instance) to the lock-class object.
 * This is embedded into specific lock instances:
 */
struct lockdep_map {
	struct lock_class_key		*key;
	struct lock_class		*class_cache[NR_LOCKDEP_CACHING_CLASSES];
	const char			*name;
#ifdef CONFIG_LOCK_STAT
	int				cpu;
	unsigned long			ip;
#endif
};

static inline void lockdep_copy_map(struct lockdep_map *to,
				    struct lockdep_map *from)
{
	int i;

	*to = *from;
	/*
	 * Since the class cache can be modified concurrently we could observe
	 * half pointers (64bit arch using 32bit copy insns). Therefore clear
	 * the caches and take the performance hit.
	 *
	 * XXX it doesn't work well with lockdep_set_class_and_subclass(), since
	 *     that relies on cache abuse.
	 */
	for (i = 0; i < NR_LOCKDEP_CACHING_CLASSES; i++)
		to->class_cache[i] = NULL;
}

/*
 * Every lock has a list of other locks that were taken after it.
 * We only grow the list, never remove from it:
 */
struct lock_list {
	struct list_head		entry;
	struct lock_class		*class;
	struct stack_trace		trace;
	int				distance;

	/*
	 * The parent field is used to implement breadth-first search, and the
	 * bit 0 is reused to indicate if the lock has been accessed in BFS.
	 */
	struct lock_list		*parent;
};

/*
 * We record lock dependency chains, so that we can cache them:
 */
struct lock_chain {
	u8				irq_context;
	u8				depth;
	u16				base;
	struct list_head		entry;
	u64				chain_key;
};

#define MAX_LOCKDEP_KEYS_BITS		13
/*
 * Subtract one because we offset hlock->class_idx by 1 in order
 * to make 0 mean no class. This avoids overflowing the class_idx
 * bitfield and hitting the BUG in hlock_class().
 */
#define MAX_LOCKDEP_KEYS		((1UL << MAX_LOCKDEP_KEYS_BITS) - 1)

struct held_lock {
	/*
	 * One-way hash of the dependency chain up to this point. We
	 * hash the hashes step by step as the dependency chain grows.
	 *
	 * We use it for dependency-caching and we skip detection
	 * passes and dependency-updates if there is a cache-hit, so
	 * it is absolutely critical for 100% coverage of the validator
	 * to have a unique key value for every unique dependency path
	 * that can occur in the system, to make a unique hash value
	 * as likely as possible - hence the 64-bit width.
	 *
	 * The task struct holds the current hash value (initialized
	 * with zero), here we store the previous hash value:
	 */
	u64				prev_chain_key;
	unsigned long			acquire_ip;
	struct lockdep_map		*instance;
	struct lockdep_map		*nest_lock;
#ifdef CONFIG_LOCK_STAT
	u64 				waittime_stamp;
	u64				holdtime_stamp;
#endif
	unsigned int			class_idx:MAX_LOCKDEP_KEYS_BITS;
	/*
	 * The lock-stack is unified in that the lock chains of interrupt
	 * contexts nest ontop of process context chains, but we 'separate'
	 * the hashes by starting with 0 if we cross into an interrupt
	 * context, and we also keep do not add cross-context lock
	 * dependencies - the lock usage graph walking covers that area
	 * anyway, and we'd just unnecessarily increase the number of
	 * dependencies otherwise. [Note: hardirq and softirq contexts
	 * are separated from each other too.]
	 *
	 * The following field is used to detect when we cross into an
	 * interrupt context:
	 */
	unsigned int irq_context:2; /* bit 0 - soft, bit 1 - hard */
	unsigned int trylock:1;						/* 16 bits */

	unsigned int read:2;        /* see lock_acquire() comment */
	unsigned int check:2;       /* see lock_acquire() comment */
	unsigned int hardirqs_off:1;
	unsigned int references:11;					/* 32 bits */
};

/*
 * Initialization, self-test and debugging-output methods:
 */
extern void lockdep_init(void);
extern void lockdep_info(void);
extern void lockdep_reset(void);
extern void lockdep_reset_lock(struct lockdep_map *lock);
extern void lockdep_free_key_range(void *start, unsigned long size);
extern void lockdep_sys_exit(void);

extern void lockdep_off(void);
extern void lockdep_on(void);

/*
 * These methods are used by specific locking variants (spinlocks,
 * rwlocks, mutexes and rwsems) to pass init/acquire/release events
 * to lockdep:
 */

extern void lockdep_init_map(struct lockdep_map *lock, const char *name,
			     struct lock_class_key *key, int subclass);

/*
 * To initialize a lockdep_map statically use this macro.
 * Note that _name must not be NULL.
 */
#define STATIC_LOCKDEP_MAP_INIT(_name, _key) \
	{ .name = (_name), .key = (void *)(_key), }

/*
 * Reinitialize a lock key - for cases where there is special locking or
 * special initialization of locks so that the validator gets the scope
 * of dependencies wrong: they are either too broad (they need a class-split)
 * or they are too narrow (they suffer from a false class-split):
 */
#define lockdep_set_class(lock, key) \
		lockdep_init_map(&(lock)->dep_map, #key, key, 0)
#define lockdep_set_class_and_name(lock, key, name) \
		lockdep_init_map(&(lock)->dep_map, name, key, 0)
#define lockdep_set_class_and_subclass(lock, key, sub) \
		lockdep_init_map(&(lock)->dep_map, #key, key, sub)
#define lockdep_set_subclass(lock, sub)	\
		lockdep_init_map(&(lock)->dep_map, #lock, \
				 (lock)->dep_map.key, sub)

#define lockdep_set_novalidate_class(lock) \
	lockdep_set_class(lock, &__lockdep_no_validate__)
/*
 * Compare locking classes
 */
#define lockdep_match_class(lock, key) lockdep_match_key(&(lock)->dep_map, key)

static inline int lockdep_match_key(struct lockdep_map *lock,
				    struct lock_class_key *key)
{
	return lock->key == key;
}

/*
 * Acquire a lock.
 *
 * Values for "read":
 *
 *   0: exclusive (write) acquire
 *   1: read-acquire (no recursion allowed)
 *   2: read-acquire with same-instance recursion allowed
 *
 * Values for check:
 *
 *   0: disabled
 *   1: simple checks (freeing, held-at-exit-time, etc.)
 *   2: full validation
 */
extern void lock_acquire(struct lockdep_map *lock, unsigned int subclass,
			 int trylock, int read, int check,
			 struct lockdep_map *nest_lock, unsigned long ip);

extern void lock_release(struct lockdep_map *lock, int nested,
			 unsigned long ip);

#define lockdep_is_held(lock)	lock_is_held(&(lock)->dep_map)

extern int lock_is_held(struct lockdep_map *lock);

extern void lock_set_class(struct lockdep_map *lock, const char *name,
			   struct lock_class_key *key, unsigned int subclass,
			   unsigned long ip);

static inline void lock_set_subclass(struct lockdep_map *lock,
		unsigned int subclass, unsigned long ip)
{
	lock_set_class(lock, lock->name, lock->key, subclass, ip);
}

extern void lockdep_set_current_reclaim_state(gfp_t gfp_mask);
extern void lockdep_clear_current_reclaim_state(void);
extern void lockdep_trace_alloc(gfp_t mask);

# define INIT_LOCKDEP				.lockdep_recursion = 0, .lockdep_reclaim_gfp = 0,

#define lockdep_depth(tsk)	(debug_locks ? (tsk)->lockdep_depth : 0)

#define lockdep_assert_held(l)	do {				\
		WARN_ON(debug_locks && !lockdep_is_held(l));	\
	} while (0)

#define lockdep_recursing(tsk)	((tsk)->lockdep_recursion)

#else /* !CONFIG_LOCKDEP */

static inline void lockdep_off(void)
{
}

static inline void lockdep_on(void)
{
}

# define lock_acquire(l, s, t, r, c, n, i)	do { } while (0)
# define lock_release(l, n, i)			do { } while (0)
# define lock_set_class(l, n, k, s, i)		do { } while (0)
# define lock_set_subclass(l, s, i)		do { } while (0)
# define lockdep_set_current_reclaim_state(g)	do { } while (0)
# define lockdep_clear_current_reclaim_state()	do { } while (0)
# define lockdep_trace_alloc(g)			do { } while (0)
# define lockdep_init()				do { } while (0)
# define lockdep_info()				do { } while (0)
# define lockdep_init_map(lock, name, key, sub) \
		do { (void)(name); (void)(key); } while (0)
# define lockdep_set_class(lock, key)		do { (void)(key); } while (0)
# define lockdep_set_class_and_name(lock, key, name) \
		do { (void)(key); (void)(name); } while (0)
#define lockdep_set_class_and_subclass(lock, key, sub) \
		do { (void)(key); } while (0)
#define lockdep_set_subclass(lock, sub)		do { } while (0)

#define lockdep_set_novalidate_class(lock) do { } while (0)

/*
 * We don't define lockdep_match_class() and lockdep_match_key() for !LOCKDEP
 * case since the result is not well defined and the caller should rather
 * #ifdef the call himself.
 */

# define INIT_LOCKDEP
# define lockdep_reset()		do { debug_locks = 1; } while (0)
# define lockdep_free_key_range(start, size)	do { } while (0)
# define lockdep_sys_exit() 			do { } while (0)
/*
 * The class key takes no space if lockdep is disabled:
 */
struct lock_class_key { };

#define lockdep_depth(tsk)	(0)

#define lockdep_assert_held(l)			do { (void)(l); } while (0)

#define lockdep_recursing(tsk)			(0)

#endif /* !LOCKDEP */

#ifdef CONFIG_LOCK_STAT

extern void lock_contended(struct lockdep_map *lock, unsigned long ip);
extern void lock_acquired(struct lockdep_map *lock, unsigned long ip);

#define LOCK_CONTENDED(_lock, try, lock)			\
do {								\
	if (!try(_lock)) {					\
		lock_contended(&(_lock)->dep_map, _RET_IP_);	\
		lock(_lock);					\
	}							\
	lock_acquired(&(_lock)->dep_map, _RET_IP_);			\
} while (0)

#else /* CONFIG_LOCK_STAT */

#define lock_contended(lockdep_map, ip) do {} while (0)
#define lock_acquired(lockdep_map, ip) do {} while (0)

#define LOCK_CONTENDED(_lock, try, lock) \
	lock(_lock)

#endif /* CONFIG_LOCK_STAT */

#ifdef CONFIG_LOCKDEP

/*
 * On lockdep we dont want the hand-coded irq-enable of
 * _raw_*_lock_flags() code, because lockdep assumes
 * that interrupts are not re-enabled during lock-acquire:
 */
#define LOCK_CONTENDED_FLAGS(_lock, try, lock, lockfl, flags) \
	LOCK_CONTENDED((_lock), (try), (lock))

#else /* CONFIG_LOCKDEP */

#define LOCK_CONTENDED_FLAGS(_lock, try, lock, lockfl, flags) \
	lockfl((_lock), (flags))

#endif /* CONFIG_LOCKDEP */

#ifdef CONFIG_TRACE_IRQFLAGS
extern void print_irqtrace_events(struct task_struct *curr);
#else
static inline void print_irqtrace_events(struct task_struct *curr)
{
}
#endif

/*
 * For trivial one-depth nesting of a lock-class, the following
 * global define can be used. (Subsystems with multiple levels
 * of nesting should define their own lock-nesting subclasses.)
 */
#define SINGLE_DEPTH_NESTING			1

/*
 * Map the dependency ops to NOP or to real lockdep ops, depending
 * on the per lock-class debug mode:
 */

#ifdef CONFIG_PROVE_LOCKING
 #define lock_acquire_exclusive(l, s, t, n, i)		lock_acquire(l, s, t, 0, 2, n, i)
 #define lock_acquire_shared(l, s, t, n, i)		lock_acquire(l, s, t, 1, 2, n, i)
 #define lock_acquire_shared_recursive(l, s, t, n, i)	lock_acquire(l, s, t, 2, 2, n, i)
#else
 #define lock_acquire_exclusive(l, s, t, n, i)		lock_acquire(l, s, t, 0, 1, n, i)
 #define lock_acquire_shared(l, s, t, n, i)		lock_acquire(l, s, t, 1, 1, n, i)
 #define lock_acquire_shared_recursive(l, s, t, n, i)	lock_acquire(l, s, t, 2, 1, n, i)
#endif

#define spin_acquire(l, s, t, i)		lock_acquire_exclusive(l, s, t, NULL, i)
#define spin_acquire_nest(l, s, t, n, i)	lock_acquire_exclusive(l, s, t, n, i)
#define spin_release(l, n, i)			lock_release(l, n, i)

#define rwlock_acquire(l, s, t, i)		lock_acquire_exclusive(l, s, t, NULL, i)
#define rwlock_acquire_read(l, s, t, i)		lock_acquire_shared_recursive(l, s, t, NULL, i)
#define rwlock_release(l, n, i)			lock_release(l, n, i)

<<<<<<< HEAD
#define mutex_acquire(l, s, t, i)		lock_acquire_exclusive(l, s, t, NULL, i)
#define mutex_acquire_nest(l, s, t, n, i)	lock_acquire_exclusive(l, s, t, n, i)
#define mutex_release(l, n, i)			lock_release(l, n, i)

#define rwsem_acquire(l, s, t, i)		lock_acquire_exclusive(l, s, t, NULL, i)
#define rwsem_acquire_nest(l, s, t, n, i)	lock_acquire_exclusive(l, s, t, n, i)
#define rwsem_acquire_read(l, s, t, i)		lock_acquire_shared(l, s, t, NULL, i)
# define rwsem_release(l, n, i)			lock_release(l, n, i)

#define lock_map_acquire(l)			lock_acquire_exclusive(l, 0, 0, NULL, _THIS_IP_)
#define lock_map_acquire_read(l)		lock_acquire_shared_recursive(l, 0, 0, NULL, _THIS_IP_)
# define lock_map_release(l)			lock_release(l, 1, _THIS_IP_)
=======
#define seqcount_acquire(l, s, t, i)		lock_acquire_exclusive(l, s, t, NULL, i)
#define seqcount_acquire_read(l, s, t, i)	lock_acquire_shared_recursive(l, s, t, NULL, i)
#define seqcount_release(l, n, i)		lock_release(l, n, i)

#define mutex_acquire(l, s, t, i)		lock_acquire_exclusive(l, s, t, NULL, i)
#define mutex_acquire_nest(l, s, t, n, i)	lock_acquire_exclusive(l, s, t, n, i)
#define mutex_release(l, n, i)			lock_release(l, n, i)

#define rwsem_acquire(l, s, t, i)		lock_acquire_exclusive(l, s, t, NULL, i)
#define rwsem_acquire_nest(l, s, t, n, i)	lock_acquire_exclusive(l, s, t, n, i)
#define rwsem_acquire_read(l, s, t, i)		lock_acquire_shared(l, s, t, NULL, i)
#define rwsem_release(l, n, i)			lock_release(l, n, i)

#define lock_map_acquire(l)			lock_acquire_exclusive(l, 0, 0, NULL, _THIS_IP_)
#define lock_map_acquire_read(l)		lock_acquire_shared_recursive(l, 0, 0, NULL, _THIS_IP_)
#define lock_map_release(l)			lock_release(l, 1, _THIS_IP_)
>>>>>>> d8ec26d7

#ifdef CONFIG_PROVE_LOCKING
# define might_lock(lock) 						\
do {									\
	typecheck(struct lockdep_map *, &(lock)->dep_map);		\
	lock_acquire(&(lock)->dep_map, 0, 0, 0, 2, NULL, _THIS_IP_);	\
	lock_release(&(lock)->dep_map, 0, _THIS_IP_);			\
} while (0)
# define might_lock_read(lock) 						\
do {									\
	typecheck(struct lockdep_map *, &(lock)->dep_map);		\
	lock_acquire(&(lock)->dep_map, 0, 0, 1, 2, NULL, _THIS_IP_);	\
	lock_release(&(lock)->dep_map, 0, _THIS_IP_);			\
} while (0)
#else
# define might_lock(lock) do { } while (0)
# define might_lock_read(lock) do { } while (0)
#endif

#ifdef CONFIG_PROVE_RCU
void lockdep_rcu_suspicious(const char *file, const int line, const char *s);
#endif

#endif /* __LINUX_LOCKDEP_H */<|MERGE_RESOLUTION|>--- conflicted
+++ resolved
@@ -497,20 +497,6 @@
 #define rwlock_acquire_read(l, s, t, i)		lock_acquire_shared_recursive(l, s, t, NULL, i)
 #define rwlock_release(l, n, i)			lock_release(l, n, i)
 
-<<<<<<< HEAD
-#define mutex_acquire(l, s, t, i)		lock_acquire_exclusive(l, s, t, NULL, i)
-#define mutex_acquire_nest(l, s, t, n, i)	lock_acquire_exclusive(l, s, t, n, i)
-#define mutex_release(l, n, i)			lock_release(l, n, i)
-
-#define rwsem_acquire(l, s, t, i)		lock_acquire_exclusive(l, s, t, NULL, i)
-#define rwsem_acquire_nest(l, s, t, n, i)	lock_acquire_exclusive(l, s, t, n, i)
-#define rwsem_acquire_read(l, s, t, i)		lock_acquire_shared(l, s, t, NULL, i)
-# define rwsem_release(l, n, i)			lock_release(l, n, i)
-
-#define lock_map_acquire(l)			lock_acquire_exclusive(l, 0, 0, NULL, _THIS_IP_)
-#define lock_map_acquire_read(l)		lock_acquire_shared_recursive(l, 0, 0, NULL, _THIS_IP_)
-# define lock_map_release(l)			lock_release(l, 1, _THIS_IP_)
-=======
 #define seqcount_acquire(l, s, t, i)		lock_acquire_exclusive(l, s, t, NULL, i)
 #define seqcount_acquire_read(l, s, t, i)	lock_acquire_shared_recursive(l, s, t, NULL, i)
 #define seqcount_release(l, n, i)		lock_release(l, n, i)
@@ -527,7 +513,6 @@
 #define lock_map_acquire(l)			lock_acquire_exclusive(l, 0, 0, NULL, _THIS_IP_)
 #define lock_map_acquire_read(l)		lock_acquire_shared_recursive(l, 0, 0, NULL, _THIS_IP_)
 #define lock_map_release(l)			lock_release(l, 1, _THIS_IP_)
->>>>>>> d8ec26d7
 
 #ifdef CONFIG_PROVE_LOCKING
 # define might_lock(lock) 						\
